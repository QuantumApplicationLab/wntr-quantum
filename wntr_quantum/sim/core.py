import logging
import warnings
import wntr.sim.hydraulics
import wntr.sim.results
from quantum_newton_raphson.splu_solver import SPLU_SOLVER
from wntr.sim.core import WNTRSimulator
from wntr.sim.core import _Diagnostics
from wntr.sim.core import _ValveSourceChecker
<<<<<<< HEAD
from .solvers.quantum_newton_solver import QuantumNewtonSolver
=======
from .results import QuantumSimulationResults
from .solvers import QuantumNewtonSolver
>>>>>>> 451085cf

logger = logging.getLogger(__name__)


class QuantumWNTRSimulator(WNTRSimulator):
    """The quantum enabled NR slver."""

    def __init__(self, wn, linear_solver=SPLU_SOLVER()):  # noqa: D417
        """WNTR simulator class.
        The WNTR simulator uses a custom newton solver and linear solvers from scipy.sparse.

        Parameters
        ----------
        wn : WaterNetworkModel object
            Water network model
        linear_solver: The linear solver used for the NR step


        .. note::
            The mode parameter has been deprecated. Please set the mode using Options.hydraulic.demand_model

        """  # noqa: D205
        super().__init__(wn)
        self._linear_solver = linear_solver
        self._solver = QuantumNewtonSolver(linear_solver=linear_solver)

    def run_sim(
        self,
        solver=QuantumNewtonSolver,
        linear_solver=SPLU_SOLVER(),
        backup_solver=None,
        solver_options=None,
        backup_solver_options=None,
        convergence_error=False,
        HW_approx="default",
        diagnostics=False,
    ):
        """Run an extended period simulation (hydraulics only).

        Parameters
        ----------
        solver: object
            wntr.sim.solvers.NewtonSolver or Scipy solver
        linear_solver: linear solver
            Linear solver
        backup_solver: object
            wntr.sim.solvers.NewtonSolver or Scipy solver
        solver_options: dict
            Solver options are specified using the following dictionary keys:
        backup_solver_options: dict
            Solver options are specified using the following dictionary keys:

            * MAXITER: the maximum number of iterations for each hydraulic solve
                (each timestep and trial) (default = 3000)
            * TOL: tolerance for the hydraulic equations (default = 1e-6)
            * BT_RHO: the fraction by which the step length is reduced at each iteration of the
                line search (default = 0.5)
            * BT_MAXITER: the maximum number of iterations for each line search (default = 100)
            * BACKTRACKING: whether or not to use a line search (default = True)
            * BT_START_ITER: the newton iteration at which a line search should start being used (default = 2)
            * THREADS: the number of threads to use in constraint and jacobian computations
        backup_solver_options: dict
        convergence_error: bool (optional)
            If convergence_error is True, an error will be raised if the
            simulation does not converge. If convergence_error is False, partial results are returned,
            a warning will be issued, and results.error_code will be set to 0
            if the simulation does not converge.  Default = False.
        HW_approx: str
            Specifies which Hazen-Williams headloss approximation to use. Options are 'default' and 'piecewise'. Please
            see the WNTR documentation on hydraulics for details.
        diagnostics: bool
            If True, then run with diagnostics on
        """
        self._linear_solver = linear_solver

        logger.debug("creating hydraulic model")
        self.mode = self._wn.options.hydraulic.demand_model
        self._model, self._model_updater = wntr.sim.hydraulics.create_hydraulic_model(
            wn=self._wn, HW_approx=HW_approx
        )

        if diagnostics:
            diagnostics = _Diagnostics(self._wn, self._model, self.mode, enable=True)
        else:
            diagnostics = _Diagnostics(self._wn, self._model, self.mode, enable=False)

        self._setup_sim_options(
            solver=solver,
            backup_solver=backup_solver,
            solver_options=solver_options,
            backup_solver_options=backup_solver_options,
            convergence_error=convergence_error,
        )

        self._valve_source_checker = _ValveSourceChecker(self._wn)
        self._get_control_managers()
        self._register_controls_with_observers()

        node_res, link_res = wntr.sim.hydraulics.initialize_results_dict(self._wn)
        results = QuantumSimulationResults()
        results.error_code = None
        results.time = []
        results.network_name = self._wn.name

        self._initialize_internal_graph()
        self._change_tracker.set_reference_point("graph")
        self._change_tracker.set_reference_point("model")

        if self._wn.sim_time == 0:
            first_step = True
        else:
            first_step = False
        trial = -1
        max_trials = self._wn.options.hydraulic.trials
        resolve = False
        self._rule_iter = 0  # this is used to determine the rule timestep

        if first_step:
            wntr.sim.hydraulics.update_network_previous_values(self._wn)
            self._wn._prev_sim_time = -1

        logger.debug("starting simulation")

        logger.info(
            "{0:<10}{1:<10}{2:<10}{3:<15}{4:<15}".format(
                "Sim Time", "Trial", "Solver", "# isolated", "# isolated"
            )
        )
        logger.info(
            "{0:<10}{1:<10}{2:<10}{3:<15}{4:<15}".format(
                "", "", "# iter", "junctions", "links"
            )
        )
        while True:
            if logger.getEffectiveLevel() <= logging.DEBUG:
                logger.debug("\n\n")

            if not resolve:
                if not first_step:
                    """
                    The tank levels/heads must be done before checking the controls because the TankLevelControls
                    depend on the tank levels. These will be updated again after we determine the next actual timestep.
                    """
                    wntr.sim.hydraulics.update_tank_heads(self._wn)
                trial = 0
                self._compute_next_timestep_and_run_presolve_controls_and_rules(
                    first_step
                )

            self._run_feasibility_controls()

            # Prepare for solve
            self._update_internal_graph()
            num_isolated_junctions, num_isolated_links = (
                self._get_isolated_junctions_and_links()
            )
            if not first_step and not resolve:
                wntr.sim.hydraulics.update_tank_heads(self._wn)
            wntr.sim.hydraulics.update_model_for_controls(
                self._model, self._wn, self._model_updater, self._change_tracker
            )
            wntr.sim.models.param.source_head_param(self._model, self._wn)
            wntr.sim.models.param.expected_demand_param(self._model, self._wn)

            diagnostics.run(
                last_step="presolve controls, rules, and model updates",
                next_step="solve",
            )

            solver_status, mesg, iter_count, linear_solver_results = _solver_helper(
                self._model, self._solver, self._linear_solver, self._solver_options
            )
            if solver_status == 0 and self._backup_solver is not None:
<<<<<<< HEAD
                solver_status, mesg, iter_count = _solver_helper(
                    self._model,
                    self._backup_solver,
                    self._linear_solver,
                    self._backup_solver_options,
=======
                solver_status, mesg, iter_count, linear_solver_results = _solver_helper(
                    self._model, self._backup_solver, self._linear_solver, self._backup_solver_options
>>>>>>> 451085cf
                )
            if solver_status == 0:
                if self._convergence_error:
                    logger.error(
                        "Simulation did not converge at time "
                        + self._get_time()
                        + ". "
                        + mesg
                    )
                    raise RuntimeError(
                        "Simulation did not converge at time "
                        + self._get_time()
                        + ". "
                        + mesg
                    )
                warnings.warn(
                    "Simulation did not converge at time "
                    + self._get_time()
                    + ". "
                    + mesg
                )
                logger.warning(
                    "Simulation did not converge at time "
                    + self._get_time()
                    + ". "
                    + mesg
                )
                results.error_code = wntr.sim.results.ResultsStatus.error
                diagnostics.run(last_step="solve", next_step="break")
                break

            logger.info(
                "{0:<10}{1:<10}{2:<10}{3:<15}{4:<15}".format(
                    self._get_time(),
                    trial,
                    iter_count,
                    num_isolated_junctions,
                    num_isolated_links,
                )
            )

            # Enter results in network and update previous inputs
            logger.debug("storing results in network")
            wntr.sim.hydraulics.store_results_in_network(self._wn, self._model)

            diagnostics.run(
                last_step="solve and store results in network",
                next_step="postsolve controls",
            )

            self._run_postsolve_controls()
            self._run_feasibility_controls()
            if self._change_tracker.changes_made(ref_point="graph"):
                resolve = True
                self._update_internal_graph()
                wntr.sim.hydraulics.update_model_for_controls(
                    self._model, self._wn, self._model_updater, self._change_tracker
                )
                diagnostics.run(
                    last_step="postsolve controls and model updates",
                    next_step="solve next trial",
                )
                trial += 1
                if trial > max_trials:
                    if convergence_error:
                        logger.error(
                            "Exceeded maximum number of trials at time "
                            + self._get_time()
                            + ". "
                        )
                        raise RuntimeError(
                            "Exceeded maximum number of trials at time "
                            + self._get_time()
                            + ". "
                        )
                    results.error_code = wntr.sim.results.ResultsStatus.error
                    warnings.warn(
                        "Exceeded maximum number of trials at time "
                        + self._get_time()
                        + ". "
                    )
                    logger.warning(
                        "Exceeded maximum number of trials at time "
                        + self._get_time()
                        + ". "
                    )
                    break
                continue

            diagnostics.run(
                last_step="postsolve controls and model updates",
                next_step="advance time",
            )

            logger.debug(
                "no changes made by postsolve controls; moving to next timestep"
            )

            resolve = False
            if isinstance(self._report_timestep, (float, int)):
                if self._wn.sim_time % self._report_timestep == 0:
                    wntr.sim.hydraulics.save_results(self._wn, node_res, link_res)
                    if (
                        len(results.time) > 0
                        and int(self._wn.sim_time) == results.time[-1]
                    ):
                        if int(self._wn.sim_time) != self._wn.sim_time:
                            raise RuntimeError(
                                "Time steps increments smaller than 1 second are forbidden."
                                + " Keep time steps as an integer number of seconds."
                            )
                        else:
                            raise RuntimeError(
                                "Simulation already solved this timestep"
                            )
                    results.time.append(int(self._wn.sim_time))
            elif self._report_timestep.upper() == "ALL":
                wntr.sim.hydraulics.save_results(self._wn, node_res, link_res)
                if len(results.time) > 0 and int(self._wn.sim_time) == results.time[-1]:
                    raise RuntimeError("Simulation already solved this timestep")
                results.time.append(int(self._wn.sim_time))
            wntr.sim.hydraulics.update_network_previous_values(self._wn)
            first_step = False
            self._wn.sim_time += self._hydraulic_timestep
            overstep = float(self._wn.sim_time) % self._hydraulic_timestep
            self._wn.sim_time -= overstep

            if self._wn.sim_time > self._wn.options.time.duration:
                break

        results.linear_solver_results = linear_solver_results

        wntr.sim.hydraulics.get_results(self._wn, results, node_res, link_res)

        return results


def _solver_helper(model, solver, linear_solver, solver_options):
    """Parameters
    ----------
    model: wntr.aml.Model
    solver: class or function
    solver_options: dict

    Returns
    -------
    solver_status: int
    message: str
    """  # noqa: D205
    logger.debug("solving")
    model.set_structure()
    if solver is QuantumNewtonSolver:
        _solver = QuantumNewtonSolver(linear_solver, options=solver_options)
        sol = _solver.solve(model)
    else:
        raise ValueError("Solver not recognized.")
    return sol<|MERGE_RESOLUTION|>--- conflicted
+++ resolved
@@ -6,12 +6,8 @@
 from wntr.sim.core import WNTRSimulator
 from wntr.sim.core import _Diagnostics
 from wntr.sim.core import _ValveSourceChecker
-<<<<<<< HEAD
-from .solvers.quantum_newton_solver import QuantumNewtonSolver
-=======
 from .results import QuantumSimulationResults
 from .solvers import QuantumNewtonSolver
->>>>>>> 451085cf
 
 logger = logging.getLogger(__name__)
 
@@ -185,16 +181,11 @@
                 self._model, self._solver, self._linear_solver, self._solver_options
             )
             if solver_status == 0 and self._backup_solver is not None:
-<<<<<<< HEAD
-                solver_status, mesg, iter_count = _solver_helper(
+                solver_status, mesg, iter_count, linear_solver_results = _solver_helper(
                     self._model,
                     self._backup_solver,
                     self._linear_solver,
                     self._backup_solver_options,
-=======
-                solver_status, mesg, iter_count, linear_solver_results = _solver_helper(
-                    self._model, self._backup_solver, self._linear_solver, self._backup_solver_options
->>>>>>> 451085cf
                 )
             if solver_status == 0:
                 if self._convergence_error:
