import logging
import warnings
import wntr.sim.hydraulics
import wntr.sim.results
from quantum_newton_raphson.splu_solver import SPLU_SOLVER
from wntr.sim.core import WNTRSimulator
from wntr.sim.core import _Diagnostics
from wntr.sim.core import _ValveSourceChecker
from .results import QuantumSimulationResults
from .solvers import QuantumNewtonSolver

logger = logging.getLogger(__name__)


class QuantumWNTRSimulator(WNTRSimulator):
    """The quantum enabled NR slver."""

    def __init__(self, wn, linear_solver=SPLU_SOLVER()):  # noqa: D417
        """WNTR simulator class.
        The WNTR simulator uses a custom newton solver and linear solvers from scipy.sparse.

        Parameters
        ----------
        wn : WaterNetworkModel object
            Water network model
        linear_solver: The linear solver used for the NR step


        .. note::
            The mode parameter has been deprecated. Please set the mode using Options.hydraulic.demand_model

        """  # noqa: D205
        super().__init__(wn)
        self._linear_solver = linear_solver
        self._solver = QuantumNewtonSolver(linear_solver=linear_solver)

    def run_sim(
        self,
        solver=QuantumNewtonSolver,
        linear_solver=SPLU_SOLVER(),
        backup_solver=None,
        solver_options=None,
        backup_solver_options=None,
        convergence_error=False,
        HW_approx="default",
        diagnostics=False,
    ):
        """Run an extended period simulation (hydraulics only).

        Parameters
        ----------
        solver: object
            wntr.sim.solvers.NewtonSolver or Scipy solver
        linear_solver: linear solver
            Linear solver
        backup_solver: object
            wntr.sim.solvers.NewtonSolver or Scipy solver
        solver_options: dict
            Solver options are specified using the following dictionary keys:
        backup_solver_options: dict
            Solver options are specified using the following dictionary keys:

            * MAXITER: the maximum number of iterations for each hydraulic solve
                (each timestep and trial) (default = 3000)
            * TOL: tolerance for the hydraulic equations (default = 1e-6)
            * BT_RHO: the fraction by which the step length is reduced at each iteration of the
                line search (default = 0.5)
            * BT_MAXITER: the maximum number of iterations for each line search (default = 100)
            * BACKTRACKING: whether or not to use a line search (default = True)
            * BT_START_ITER: the newton iteration at which a line search should start being used (default = 2)
            * THREADS: the number of threads to use in constraint and jacobian computations
        backup_solver_options: dict
        convergence_error: bool (optional)
            If convergence_error is True, an error will be raised if the
            simulation does not converge. If convergence_error is False, partial results are returned,
            a warning will be issued, and results.error_code will be set to 0
            if the simulation does not converge.  Default = False.
        HW_approx: str
            Specifies which Hazen-Williams headloss approximation to use. Options are 'default' and 'piecewise'. Please
            see the WNTR documentation on hydraulics for details.
        diagnostics: bool
            If True, then run with diagnostics on
        """
        self._linear_solver = linear_solver

        logger.debug("creating hydraulic model")
        self.mode = self._wn.options.hydraulic.demand_model
        self._model, self._model_updater = wntr.sim.hydraulics.create_hydraulic_model(
            wn=self._wn, HW_approx=HW_approx
        )

        if diagnostics:
            diagnostics = _Diagnostics(self._wn, self._model, self.mode, enable=True)
        else:
            diagnostics = _Diagnostics(self._wn, self._model, self.mode, enable=False)

        self._setup_sim_options(
            solver=solver,
            backup_solver=backup_solver,
            solver_options=solver_options,
            backup_solver_options=backup_solver_options,
            convergence_error=convergence_error,
        )

        self._valve_source_checker = _ValveSourceChecker(self._wn)
        self._get_control_managers()
        self._register_controls_with_observers()

        node_res, link_res = wntr.sim.hydraulics.initialize_results_dict(self._wn)
        results = QuantumSimulationResults()
        results.error_code = None
        results.time = []
        results.network_name = self._wn.name

        self._initialize_internal_graph()
        self._change_tracker.set_reference_point("graph")
        self._change_tracker.set_reference_point("model")

        if self._wn.sim_time == 0:
            first_step = True
        else:
            first_step = False
        trial = -1
        max_trials = self._wn.options.hydraulic.trials
        resolve = False
        self._rule_iter = 0  # this is used to determine the rule timestep

        if first_step:
            wntr.sim.hydraulics.update_network_previous_values(self._wn)
            self._wn._prev_sim_time = -1

        logger.debug("starting simulation")

        logger.info(
            "{0:<10}{1:<10}{2:<10}{3:<15}{4:<15}".format(
                "Sim Time", "Trial", "Solver", "# isolated", "# isolated"
            )
        )
        logger.info(
            "{0:<10}{1:<10}{2:<10}{3:<15}{4:<15}".format(
                "", "", "# iter", "junctions", "links"
            )
        )
        while True:
            if logger.getEffectiveLevel() <= logging.DEBUG:
                logger.debug("\n\n")

            if not resolve:
                if not first_step:
                    """
                    The tank levels/heads must be done before checking the controls because the TankLevelControls
                    depend on the tank levels. These will be updated again after we determine the next actual timestep.
                    """
                    wntr.sim.hydraulics.update_tank_heads(self._wn)
                trial = 0
                self._compute_next_timestep_and_run_presolve_controls_and_rules(
                    first_step
                )

            self._run_feasibility_controls()

            # Prepare for solve
            self._update_internal_graph()
<<<<<<< HEAD
            (
                num_isolated_junctions,
                num_isolated_links,
            ) = self._get_isolated_junctions_and_links()
=======
            num_isolated_junctions, num_isolated_links = (
                self._get_isolated_junctions_and_links()
            )
>>>>>>> 0ca53baa
            if not first_step and not resolve:
                wntr.sim.hydraulics.update_tank_heads(self._wn)
            wntr.sim.hydraulics.update_model_for_controls(
                self._model, self._wn, self._model_updater, self._change_tracker
            )
            wntr.sim.models.param.source_head_param(self._model, self._wn)
            wntr.sim.models.param.expected_demand_param(self._model, self._wn)

            diagnostics.run(
                last_step="presolve controls, rules, and model updates",
                next_step="solve",
            )

            solver_status, mesg, iter_count, linear_solver_results = _solver_helper(
                self._model, self._solver, self._linear_solver, self._solver_options
            )
            if solver_status == 0 and self._backup_solver is not None:
                solver_status, mesg, iter_count, linear_solver_results = _solver_helper(
                    self._model,
                    self._backup_solver,
                    self._linear_solver,
                    self._backup_solver_options,
                )
            if solver_status == 0:
                if self._convergence_error:
                    logger.error(
                        "Simulation did not converge at time "
                        + self._get_time()
                        + ". "
                        + mesg
                    )
                    raise RuntimeError(
                        "Simulation did not converge at time "
                        + self._get_time()
                        + ". "
                        + mesg
                    )
                warnings.warn(
                    "Simulation did not converge at time "
                    + self._get_time()
                    + ". "
                    + mesg
                )
                logger.warning(
                    "Simulation did not converge at time "
                    + self._get_time()
                    + ". "
                    + mesg
                )
                results.error_code = wntr.sim.results.ResultsStatus.error
                diagnostics.run(last_step="solve", next_step="break")
                break

            logger.info(
                "{0:<10}{1:<10}{2:<10}{3:<15}{4:<15}".format(
                    self._get_time(),
                    trial,
                    iter_count,
                    num_isolated_junctions,
                    num_isolated_links,
                )
            )

            # Enter results in network and update previous inputs
            logger.debug("storing results in network")
            wntr.sim.hydraulics.store_results_in_network(self._wn, self._model)

            diagnostics.run(
                last_step="solve and store results in network",
                next_step="postsolve controls",
            )

            self._run_postsolve_controls()
            self._run_feasibility_controls()
            if self._change_tracker.changes_made(ref_point="graph"):
                resolve = True
                self._update_internal_graph()
                wntr.sim.hydraulics.update_model_for_controls(
                    self._model, self._wn, self._model_updater, self._change_tracker
                )
                diagnostics.run(
                    last_step="postsolve controls and model updates",
                    next_step="solve next trial",
                )
                trial += 1
                if trial > max_trials:
                    if convergence_error:
                        logger.error(
                            "Exceeded maximum number of trials at time "
                            + self._get_time()
                            + ". "
                        )
                        raise RuntimeError(
                            "Exceeded maximum number of trials at time "
                            + self._get_time()
                            + ". "
                        )
                    results.error_code = wntr.sim.results.ResultsStatus.error
                    warnings.warn(
                        "Exceeded maximum number of trials at time "
                        + self._get_time()
                        + ". "
                    )
                    logger.warning(
                        "Exceeded maximum number of trials at time "
                        + self._get_time()
                        + ". "
                    )
                    break
                continue

            diagnostics.run(
                last_step="postsolve controls and model updates",
                next_step="advance time",
            )

            logger.debug(
                "no changes made by postsolve controls; moving to next timestep"
            )

            resolve = False
            if isinstance(self._report_timestep, (float, int)):
                if self._wn.sim_time % self._report_timestep == 0:
                    wntr.sim.hydraulics.save_results(self._wn, node_res, link_res)
                    if (
                        len(results.time) > 0
                        and int(self._wn.sim_time) == results.time[-1]
                    ):
                        if int(self._wn.sim_time) != self._wn.sim_time:
                            raise RuntimeError(
                                "Time steps increments smaller than 1 second are forbidden."
                                + " Keep time steps as an integer number of seconds."
                            )
                        else:
                            raise RuntimeError(
                                "Simulation already solved this timestep"
                            )
                    results.time.append(int(self._wn.sim_time))
            elif self._report_timestep.upper() == "ALL":
                wntr.sim.hydraulics.save_results(self._wn, node_res, link_res)
                if len(results.time) > 0 and int(self._wn.sim_time) == results.time[-1]:
                    raise RuntimeError("Simulation already solved this timestep")
                results.time.append(int(self._wn.sim_time))
            wntr.sim.hydraulics.update_network_previous_values(self._wn)
            first_step = False
            self._wn.sim_time += self._hydraulic_timestep
            overstep = float(self._wn.sim_time) % self._hydraulic_timestep
            self._wn.sim_time -= overstep

            if self._wn.sim_time > self._wn.options.time.duration:
                break

        results.linear_solver_results = linear_solver_results

        wntr.sim.hydraulics.get_results(self._wn, results, node_res, link_res)

        return results


def _solver_helper(model, solver, linear_solver, solver_options):
    """Parameters
    ----------
    model: wntr.aml.Model
    solver: class or function
    solver_options: dict

    Returns
    -------
    solver_status: int
    message: str
    """  # noqa: D205
    logger.debug("solving")
    model.set_structure()
    if solver is QuantumNewtonSolver:
        _solver = QuantumNewtonSolver(linear_solver, options=solver_options)
        sol = _solver.solve(model)
    else:
        raise ValueError("Solver not recognized.")
    return sol<|MERGE_RESOLUTION|>--- conflicted
+++ resolved
@@ -161,16 +161,9 @@
 
             # Prepare for solve
             self._update_internal_graph()
-<<<<<<< HEAD
-            (
-                num_isolated_junctions,
-                num_isolated_links,
-            ) = self._get_isolated_junctions_and_links()
-=======
             num_isolated_junctions, num_isolated_links = (
                 self._get_isolated_junctions_and_links()
             )
->>>>>>> 0ca53baa
             if not first_step and not resolve:
                 wntr.sim.hydraulics.update_tank_heads(self._wn)
             wntr.sim.hydraulics.update_model_for_controls(
